--- conflicted
+++ resolved
@@ -44,47 +44,21 @@
 use std::sync::atomic::AtomicU32;
 use std::sync::atomic::Ordering as MemOrdering;
 
-<<<<<<< HEAD
-use bevy_ecs::prelude::*;
-use bevy_ecs::schedule::StateData;
-
-=======
 use bevy_app::prelude::*;
 use bevy_ecs::prelude::*;
->>>>>>> cb34b0ff
 #[cfg(feature = "assets")]
 mod asset;
-#[cfg(feature = "iyes_loopless")]
-mod loopless;
-#[cfg(not(feature = "iyes_loopless"))]
-mod legacy;
 
 /// Most used imports
 pub mod prelude {
     #[cfg(feature = "assets")]
     pub use crate::asset::AssetsLoading;
-<<<<<<< HEAD
-    pub use crate::Progress;
-    pub use crate::HiddenProgress;
-    pub use crate::ProgressCounter;
-    pub use crate::ProgressPlugin;
-    #[cfg(feature = "iyes_loopless")]
-    pub use crate::loopless::prelude::*;
-    #[cfg(not(feature = "iyes_loopless"))]
-    pub use crate::legacy::prelude::*;
-=======
     pub use crate::HiddenProgress;
     pub use crate::Progress;
     pub use crate::ProgressCounter;
     pub use crate::ProgressPlugin;
     pub use crate::ProgressSystem;
->>>>>>> cb34b0ff
-}
-
-#[cfg(feature = "iyes_loopless")]
-pub use crate::loopless::ProgressSystem;
-#[cfg(not(feature = "iyes_loopless"))]
-pub use crate::legacy::ProgressSystem;
+}
 
 /// Progress reported by a system
 ///
@@ -182,16 +156,10 @@
 /// # use bevy::prelude::*;
 /// # use iyes_progress::ProgressPlugin;
 /// # let mut app = App::default();
-<<<<<<< HEAD
-/// app.add_plugin(ProgressPlugin::new(MyState::GameLoading).continue_to(MyState::InGame));
-/// app.add_plugin(ProgressPlugin::new(MyState::Splash).continue_to(MyState::MainMenu));
-/// # #[derive(Debug, Clone, PartialEq, Eq, Hash)]
-=======
 /// # app.add_state::<MyState>();
 /// app.add_plugin(ProgressPlugin::new(MyState::GameLoading).continue_to(MyState::InGame));
 /// app.add_plugin(ProgressPlugin::new(MyState::Splash).continue_to(MyState::MainMenu));
 /// # #[derive(Debug, Clone, PartialEq, Eq, Hash, Default, States)]
->>>>>>> cb34b0ff
 /// # enum MyState {
 /// #     #[default]
 /// #     Splash,
@@ -237,16 +205,6 @@
     }
 }
 
-<<<<<<< HEAD
-/// Label to control system execution order
-#[derive(Debug, Clone, Copy, PartialEq, Eq, Hash, SystemLabel)]
-pub enum ProgressSystemLabel {
-    /// All systems tracking progress should run after this label
-    ///
-    /// The label is only needed for `at_start` exclusive systems.
-    /// Any parallel system or exclusive system at a different position
-    /// will run after it automatically.
-=======
 impl<S: States> Plugin for ProgressPlugin<S> {
     fn build(&self, app: &mut App) {
         app.add_system(loadstate_enter.in_schedule(OnEnter(self.state.clone())))
@@ -327,7 +285,6 @@
 pub enum ProgressSystemSet {
     /// This base set is configured to run before [`TrackedProgressSet`]
     /// and after [`CoreSet::StateTransitions`]
->>>>>>> cb34b0ff
     Preparation,
     /// All systems reading progress should be part of this base set
     ///
@@ -395,17 +352,12 @@
     /// use cases that must account for the "true" actual progress of the
     /// registered systems.
     pub fn progress_complete(&self) -> Progress {
-<<<<<<< HEAD
-        let total = self.total.load(MemOrdering::Acquire)
-            + self.total_hidden.load(MemOrdering::Acquire);
-        let done = self.done.load(MemOrdering::Acquire)
-            + self.done_hidden.load(MemOrdering::Acquire);
-=======
         let total =
-            self.total.load(MemOrdering::Acquire) + self.total_hidden.load(MemOrdering::Acquire);
+            self.total.load(MemOrdering::Acquire) +
+            self.total_hidden.load(MemOrdering::Acquire);
         let done =
-            self.done.load(MemOrdering::Acquire) + self.done_hidden.load(MemOrdering::Acquire);
->>>>>>> cb34b0ff
+            self.done.load(MemOrdering::Acquire) +
+            self.done_hidden.load(MemOrdering::Acquire);
 
         Progress { done, total }
     }
@@ -431,12 +383,8 @@
     /// In most cases you do not want to call this function yourself.
     /// Let your systems return a [`Progress`] and wrap them in [`track`] instead.
     pub fn manually_track_hidden(&self, progress: HiddenProgress) {
-<<<<<<< HEAD
-        self.total_hidden.fetch_add(progress.0.total, MemOrdering::Release);
-=======
         self.total_hidden
             .fetch_add(progress.0.total, MemOrdering::Release);
->>>>>>> cb34b0ff
         // use `min` to clamp in case a bad user provides `done > total`
         self.done_hidden
             .fetch_add(progress.0.done.min(progress.0.total), MemOrdering::Release);
@@ -483,16 +431,6 @@
 fn loadstate_enter(mut commands: Commands) {
     commands.insert_resource(ProgressCounter::default());
 }
-<<<<<<< HEAD
-
-fn loadstate_exit(mut commands: Commands) {
-    commands.remove_resource::<ProgressCounter>();
-}
-
-fn next_frame(world: &mut World) {
-    let counter = world.resource::<ProgressCounter>();
-=======
->>>>>>> cb34b0ff
 
 fn loadstate_exit(mut commands: Commands) {
     commands.remove_resource::<ProgressCounter>();
@@ -517,13 +455,7 @@
 /// Dummy system to count for a number of frames
 ///
 /// May be useful for testing/debug/workaround purposes.
-<<<<<<< HEAD
-pub fn dummy_system_wait_frames<const N: u32>(
-    mut count: Local<u32>,
-) -> HiddenProgress {
-=======
 pub fn dummy_system_wait_frames<const N: u32>(mut count: Local<u32>) -> HiddenProgress {
->>>>>>> cb34b0ff
     if *count <= N {
         *count += 1;
     }
@@ -539,14 +471,9 @@
 pub fn dummy_system_wait_millis<const MILLIS: u64>(
     mut state: Local<Option<std::time::Instant>>,
 ) -> HiddenProgress {
-<<<<<<< HEAD
     let end = state.unwrap_or_else(
         || std::time::Instant::now() + std::time::Duration::from_millis(MILLIS)
     );
-=======
-    let end = state
-        .unwrap_or_else(|| std::time::Instant::now() + std::time::Duration::from_millis(MILLIS));
->>>>>>> cb34b0ff
     *state = Some(end);
     HiddenProgress((std::time::Instant::now() > end).into())
 }