#![allow(dead_code)]

use bevy::prelude::*;
use iyes_progress::prelude::*;

#[derive(Debug, Clone, PartialEq, Eq, Hash, Default, States)]
enum AppState {
    #[default]
    Splash,
    MainMenu,
    GameLoading,
    InGame,
}

fn main() {
    App::new()
        // Init bevy
        .add_plugins(DefaultPlugins)
        // Add our state type
        .add_state::<AppState>()
        // Add plugin for the splash screen
        .add_plugin(
            ProgressPlugin::new(AppState::Splash)
                .continue_to(AppState::MainMenu)
                .track_assets(),
        )
        // Add plugin for our game loading screen
        .add_plugin(ProgressPlugin::new(AppState::GameLoading).continue_to(AppState::InGame))
        // Load our UI assets during our splash screen
        .add_system(load_ui_assets.in_schedule(OnEnter(AppState::Splash)))
        // Our game loading screen
<<<<<<< HEAD
        .add_system_set(
            ConditionSet::new()
                .run_in_state(AppState::GameLoading)
                // systems that implement tasks to be tracked for completion:
                .with_system(net_init_session.track_progress())
                .with_system(world_generation.track_progress())
                .with_system(internal_thing.track_progress())
                // we can also add regular untracked systems to our loading screen,
                // like to draw our progress bar:
                .with_system(ui_progress_bar)
                .into(),
=======
        // systems that implement tasks to be tracked for completion:
        .add_systems(
            (
                net_init_session.track_progress(),
                world_generation.track_progress(),
                internal_thing.track_progress(),
                // we can also add regular untracked systems to our loading screen,
                // like to draw our progress bar:
                ui_progress_bar,
            )
                .in_set(LoadingSystems),
>>>>>>> cb34b0ff
        )
        .configure_set(LoadingSystems.run_if(in_state(AppState::GameLoading)))
        .run();
}

<<<<<<< HEAD
=======
// Todo: remove after https://github.com/bevyengine/bevy/pull/7676
#[derive(Debug, Clone, Copy, PartialEq, Eq, Hash, SystemSet)]
struct LoadingSystems;

>>>>>>> cb34b0ff
#[derive(Resource)]
struct MyUiAssets {
    ui_font: Handle<Font>,
    btn_img: Handle<Image>,
}

fn load_ui_assets(
    mut commands: Commands,
    ass: Res<AssetServer>,
    // we need to add our handles here, to track their loading progress:
    mut loading: ResMut<AssetsLoading>,
) {
    let ui_font = ass.load("font.ttf");
    let btn_img = ass.load("btn.png");
    // etc ...

    // don't forget to add them so they can be tracked:
    loading.add(&ui_font);
    loading.add(&btn_img);

    commands.insert_resource(MyUiAssets { ui_font, btn_img });
}

fn net_init_session(// ...
) -> Progress {
    if my_session_is_ready() {
        // we can convert a `bool` into a `Progress`
        return true.into();
    }

    my_session_try_init();

    false.into()
}

fn world_generation(
    // ...
    mut next_chunk_id: Local<u32>,
) -> Progress {
    const N_CHUNKS: u32 = 16;

    if *next_chunk_id < N_CHUNKS {
        // every frame, do some work
        gen_chunk(*next_chunk_id);
        *next_chunk_id += 1;
    }

    // here we can return a `Progress` value that more accurately represents
    // how much of our world map has been generated so far
    Progress {
        done: *next_chunk_id,
        total: N_CHUNKS,
    }
}

<<<<<<< HEAD
fn internal_thing(
    // ...
=======
fn internal_thing(// ...
>>>>>>> cb34b0ff
) -> HiddenProgress {
    // "hidden progress" allows us to report progress
    // that is tracked separately, so it is counted for
    // the state transition, but not for our user-facing
    // progress bar

    // Just wrap the usual `Progress` value in a `HiddenProgress`
    HiddenProgress(internal_ready().into())
}

fn ui_progress_bar(
    counter: Res<ProgressCounter>,
    // ...
) {
    // Get the overall loading progress
    let progress = counter.progress();

    // we can use `progress.done` and `progress.total`,
    // or convert it to a float:
    let _float_progress: f32 = progress.into();

    // TODO: implement our progress bar
    unimplemented!()
}

fn my_session_is_ready() -> bool {
    unimplemented!()
}

fn my_session_try_init() {
    unimplemented!()
}

fn gen_chunk(_id: u32) {
    unimplemented!()
}

fn internal_ready() -> bool {
    unimplemented!()
}<|MERGE_RESOLUTION|>--- conflicted
+++ resolved
@@ -29,19 +29,6 @@
         // Load our UI assets during our splash screen
         .add_system(load_ui_assets.in_schedule(OnEnter(AppState::Splash)))
         // Our game loading screen
-<<<<<<< HEAD
-        .add_system_set(
-            ConditionSet::new()
-                .run_in_state(AppState::GameLoading)
-                // systems that implement tasks to be tracked for completion:
-                .with_system(net_init_session.track_progress())
-                .with_system(world_generation.track_progress())
-                .with_system(internal_thing.track_progress())
-                // we can also add regular untracked systems to our loading screen,
-                // like to draw our progress bar:
-                .with_system(ui_progress_bar)
-                .into(),
-=======
         // systems that implement tasks to be tracked for completion:
         .add_systems(
             (
@@ -53,19 +40,15 @@
                 ui_progress_bar,
             )
                 .in_set(LoadingSystems),
->>>>>>> cb34b0ff
         )
         .configure_set(LoadingSystems.run_if(in_state(AppState::GameLoading)))
         .run();
 }
 
-<<<<<<< HEAD
-=======
 // Todo: remove after https://github.com/bevyengine/bevy/pull/7676
 #[derive(Debug, Clone, Copy, PartialEq, Eq, Hash, SystemSet)]
 struct LoadingSystems;
 
->>>>>>> cb34b0ff
 #[derive(Resource)]
 struct MyUiAssets {
     ui_font: Handle<Font>,
@@ -121,12 +104,8 @@
     }
 }
 
-<<<<<<< HEAD
 fn internal_thing(
     // ...
-=======
-fn internal_thing(// ...
->>>>>>> cb34b0ff
 ) -> HiddenProgress {
     // "hidden progress" allows us to report progress
     // that is tracked separately, so it is counted for
