--- conflicted
+++ resolved
@@ -38,11 +38,7 @@
                 internal_thing.track_progress(),
                 // we can also add regular untracked systems to our loading screen,
                 // like to draw our progress bar:
-<<<<<<< HEAD
-                ui_progress_bar.after(ProgressSystemSet::CheckProgress),
-=======
                 ui_progress_bar.after(TrackedProgressSet),
->>>>>>> 1972e734
             )
                 .run_if(in_state(AppState::GameLoading)),
         )
